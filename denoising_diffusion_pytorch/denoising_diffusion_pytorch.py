--- conflicted
+++ resolved
@@ -828,12 +828,9 @@
         convert_image_to = None,
         calculate_fid = True,
         inception_block_idx = 2048,
-<<<<<<< HEAD
+        max_grad_norm = 1.,
         num_fid_samples = 50000,
         save_best_and_latest_only = False
-=======
-        max_grad_norm = 1.
->>>>>>> ac933e47
     ):
         super().__init__()
 
